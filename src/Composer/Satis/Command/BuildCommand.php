<?php

/*
 * This file is part of Satis.
 *
 * (c) Jordi Boggiano <j.boggiano@seld.be>
 *     Nils Adermann <naderman@naderman.de>
 *
 * For the full copyright and license information, please view the LICENSE
 * file that was distributed with this source code.
 */

namespace Composer\Satis\Command;

use Symfony\Component\Console\Input\InputInterface;
use Symfony\Component\Console\Output\OutputInterface;
use Symfony\Component\Console\Input\InputArgument;
use Symfony\Component\Console\Input\InputOption;
use Composer\Command\Command;
use Composer\DependencyResolver\Pool;
use Composer\DependencyResolver\DefaultPolicy;
use Composer\Composer;
use Composer\Config;
use Composer\Package\Dumper\ArrayDumper;
use Composer\Package\AliasPackage;
use Composer\Package\LinkConstraint\VersionConstraint;
use Composer\Package\LinkConstraint\MultiConstraint;
use Composer\Package\PackageInterface;
use Composer\Package\Link;
use Composer\Repository\ComposerRepository;
use Composer\Repository\PlatformRepository;
use Composer\Json\JsonFile;
use Composer\Satis\Satis;
use Composer\Factory;
use Composer\Util\Filesystem;
use Composer\Util\RemoteFilesystem;
use Composer\IO\ConsoleIO;

/**
 * @author Jordi Boggiano <j.boggiano@seld.be>
 */
class BuildCommand extends Command
{
    protected function configure()
    {
        $this
            ->setName('build')
            ->setDescription('Builds a composer repository out of a json file')
            ->setDefinition(array(
                new InputArgument('file', InputArgument::OPTIONAL, 'Json file to use', './satis.json'),
                new InputArgument('output-dir', InputArgument::OPTIONAL, 'Location where to output built files', null),
                new InputOption('no-html-output', null, InputOption::VALUE_NONE, 'Turn off HTML view'),
                new InputOption('skip-errors', null, InputOption::VALUE_NONE, 'Skip Download or Archive errors'),
            ))
            ->setHelp(<<<EOT
The <info>build</info> command reads the given json file
(satis.json is used by default) and outputs a composer
repository in the given output-dir.

The json config file accepts the following keys:

- "repositories": defines which repositories are searched
  for packages.
- "output-dir": where to output the repository files
  if not provided as an argument when calling build.
- "require-all": boolean, if true, all packages present
  in the configured repositories will be present in the
  dumped satis repository.
- "require": if you do not want to dump all packages,
  you can explicitly require them by name and version.
- "require-dependencies": if you mark a few packages as
  required to mirror packagist for example, setting this
  to true will make satis automatically require all of your
  requirements' dependencies.
- "config": all config options from composer, see
  http://getcomposer.org/doc/04-schema.md#config
- "output-html": boolean, controls whether the repository
  has an html page as well or not.
- "name": for html output, this defines the name of the
  repository.
- "homepage": for html output, this defines the home URL
  of the repository (where you will host it).
- "twig-template": Location of twig template to use for
  building the html output.
EOT
            )
        ;
    }

    /**
     * @param InputInterface  $input  The input instance
     * @param OutputInterface $output The output instance
     */
    protected function execute(InputInterface $input, OutputInterface $output)
    {
        $verbose = $input->getOption('verbose');
        $configFile = $input->getArgument('file');

        if (preg_match('{^https?://}i', $configFile)) {
            $rfs = new RemoteFilesystem($this->getIO());
            $contents = $rfs->getContents(parse_url($configFile, PHP_URL_HOST), $configFile, false);
            $config = JsonFile::parseJson($contents, $configFile);
        } else {
            $file = new JsonFile($configFile);
            if (!$file->exists()) {
                $output->writeln('<error>File not found: '.$configFile.'</error>');

                return 1;
            }
            $config = $file->read();
        }

        // disable packagist by default
        unset(Config::$defaultRepositories['packagist']);

        // fetch options
        $requireAll = isset($config['require-all']) && true === $config['require-all'];
        $requireDependencies = isset($config['require-dependencies']) && true === $config['require-dependencies'];
        if (!$requireAll && !isset($config['require'])) {
            $output->writeln('No explicit requires defined, enabling require-all');
            $requireAll = true;
        }

        if (!$outputDir = $input->getArgument('output-dir')) {
            $outputDir = isset($config['output-dir']) ? $config['output-dir'] : null;
        }

        if (null === $outputDir) {
            throw new \InvalidArgumentException('The output dir must be specified as second argument or be configured inside '.$input->getArgument('file'));
        }

        $composer = $this->getApplication()->getComposer(true, $config);
        $packages = $this->selectPackages($composer, $output, $verbose, $requireAll, $requireDependencies);

        if ($htmlView = !$input->getOption('no-html-output')) {
            $htmlView = !isset($config['output-html']) || $config['output-html'];
        }

        if (isset($config['archive']['directory'])) {
<<<<<<< HEAD
            $skipErrors = (bool)$input->getOption('skip-errors');
            $this->dumpDownloads($config, $packages, $output, $outputDir, $skipErrors);
=======
            $this->dumpDownloads($config, $packages, $input, $output, $outputDir);
>>>>>>> 082afc29
        }

        $filename = $outputDir.'/packages.json';
        $this->dumpJson($packages, $output, $filename);

        if ($htmlView) {
            $dependencies = array();
            foreach ($packages as $package) {
                foreach ($package->getRequires() as $link) {
                    $dependencies[$link->getTarget()][$link->getSource()] = $link->getSource();
                }
            }

            $rootPackage = $composer->getPackage();
            $twigTemplate = isset($config['twig-template']) ? $config['twig-template'] : null;
            $this->dumpWeb($packages, $output, $rootPackage, $outputDir, $twigTemplate, $dependencies);
        }
    }

    private function selectPackages(Composer $composer, OutputInterface $output, $verbose, $requireAll, $requireDependencies)
    {
        $selected = array();

        // run over all packages and store matching ones
        $output->writeln('<info>Scanning packages</info>');

        $repos = $composer->getRepositoryManager()->getRepositories();
        $pool = new Pool('dev');
        foreach ($repos as $repo) {
            $pool->addRepository($repo);
        }

        if ($requireAll) {
            $links = array();

            foreach ($repos as $repo) {
                // collect links for composer repos with providers
                if ($repo instanceof ComposerRepository && $repo->hasProviders()) {
                    foreach ($repo->getProviderNames() as $name) {
                        $links[] = new Link('__root__', $name, new MultiConstraint(array()), 'requires', '*');
                    }
                } else {
                    // process other repos directly
                    foreach ($repo->getPackages() as $package) {
                        // skip aliases
                        if ($package instanceof AliasPackage) {
                            continue;
                        }

                        // add matching package if not yet selected
                        if (!isset($selected[$package->getUniqueName()])) {
                            if ($verbose) {
                                $output->writeln('Selected '.$package->getPrettyName().' ('.$package->getPrettyVersion().')');
                            }
                            $selected[$package->getUniqueName()] = $package;
                        }
                    }
                }
            }
        } else {
            $links = array_values($composer->getPackage()->getRequires());
        }


        // process links if any
        $depsLinks = array();

        $i = 0;
        while (isset($links[$i])) {
            $link = $links[$i];
            $i++;
            $name = $link->getTarget();
            $matches = $pool->whatProvides($name, $link->getConstraint());

            foreach ($matches as $index => $package) {
                // skip aliases
                if ($package instanceof AliasPackage) {
                    $package = $package->getAliasOf();
                }

                // add matching package if not yet selected
                if (!isset($selected[$package->getUniqueName()])) {
                    if ($verbose) {
                        $output->writeln('Selected '.$package->getPrettyName().' ('.$package->getPrettyVersion().')');
                    }
                    $selected[$package->getUniqueName()] = $package;

                    if (!$requireAll && $requireDependencies) {
                        // append non-platform dependencies
                        foreach ($package->getRequires() as $dependencyLink) {
                            $target = $dependencyLink->getTarget();
                            if (!preg_match(PlatformRepository::PLATFORM_PACKAGE_REGEX, $target)) {
                                $linkId = $target.' '.$dependencyLink->getConstraint();
                                // prevent loading multiple times the same link
                                if (!isset($depsLinks[$linkId])) {
                                    $links[] = $dependencyLink;
                                    $depsLinks[$linkId] = true;
                                }
                            }
                        }
                    }
                }
            }

            if (!$matches) {
                $output->writeln('<error>The '.$name.' '.$link->getPrettyConstraint().' requirement did not match any package</error>');
            }
        }

        ksort($selected, SORT_STRING);

        return $selected;
    }

    /**
     * @param array           $config   Directory where to create the downloads in, prefix-url, etc..
     * @param array           $packages Reference to packages so we can rewrite the JSON.
     * @param InputInterface  $input
     * @param OutputInterface $output
     * @param string          $outputDir
     * @param bool            $skipErrors   If true, any exception while dumping a package will be ignored.
     *
     * @return void
     */
<<<<<<< HEAD
    private function dumpDownloads(array $config, array &$packages, OutputInterface $output, $outputDir, $skipErrors)
=======
    private function dumpDownloads(array $config, array &$packages, InputInterface  $input, OutputInterface $output, $outputDir)
>>>>>>> 082afc29
    {
        if (isset($config['archive']['absolute-directory'])) {
            $directory = $config['archive']['absolute-directory'];
        } else {
            $directory = sprintf('%s/%s', $outputDir, $config['archive']['directory']);
        }

        $output->writeln(sprintf("<info>Creating local downloads in '%s'</info>", $directory));

        $format = isset($config['archive']['format']) ? $config['archive']['format'] : 'zip';
        $endpoint = isset($config['archive']['prefix-url']) ? $config['archive']['prefix-url'] : $config['homepage'];
        $skipDev = isset($config['archive']['skip-dev']) ? (bool) $config['archive']['skip-dev'] : false;
        $whitelist = isset($config['archive']['whitelist']) ? (array) $config['archive']['whitelist'] : array();
        $blacklist = isset($config['archive']['blacklist']) ? (array) $config['archive']['blacklist'] : array();

        $composerConfig = Factory::createConfig();
        $factory = new Factory;
        $io = new ConsoleIO($input, $output, $this->getApplication()->getHelperSet());

        /* @var \Composer\Downloader\DownloadManager $downloadManager */
        $downloadManager = $factory->createDownloadManager($io, $composerConfig);

        /* @var \Composer\Package\Archiver\ArchiveManager $archiveManager */
        $archiveManager = $factory->createArchiveManager($composerConfig, $downloadManager);

        $archiveManager->setOverwriteFiles(false);

        /* @var \Composer\Package\CompletePackage $package */
        foreach ($packages as $name => $package) {

            if (true === $skipDev && true === $package->isDev()) {
                $output->writeln(sprintf("<info>Skipping '%s' (is dev)</info>", $name));
                continue;
            }

            $names = $package->getNames();
            if ($whitelist && !array_intersect($whitelist, $names)) {
                $output->writeln(sprintf("<info>Skipping '%s' (is not in whitelist)</info>", $name));
                continue;
            }

            if ($blacklist && array_intersect($blacklist, $names)) {
                $output->writeln(sprintf("<info>Skipping '%s' (is in blacklist)</info>", $name));
                continue;
            }

            $output->writeln(sprintf("<info>Dumping '%s'.</info>", $name));

            try {
                $path = $archiveManager->archive($package, $format, $directory);
                $archive = basename($path);
                $distUrl = sprintf('%s/%s/%s', $endpoint, $config['archive']['directory'], $archive);
                $package->setDistType($format);
                $package->setDistUrl($distUrl);
                $package->setDistSha1Checksum(hash_file('sha1', $path));
                $package->setDistReference($package->getSourceReference());
            } catch(\Exception $exception) {
                if(!$skipErrors) {
                    throw $exception;
                }
                $output->writeln(sprintf("<error>Skipping Exception '%s'.</error>", $exception->getMessage()));
            }
        }
    }

    private function dumpJson(array $packages, OutputInterface $output, $filename)
    {
        $repo = array('packages' => array());
        $dumper = new ArrayDumper;
        foreach ($packages as $package) {
            $repo['packages'][$package->getPrettyName()][$package->getPrettyVersion()] = $dumper->dump($package);
        }
        $output->writeln('<info>Writing packages.json</info>');
        $repoJson = new JsonFile($filename);
        $repoJson->write($repo);
    }

    private function dumpWeb(array $packages, OutputInterface $output, PackageInterface $rootPackage, $directory, $template = null, array $dependencies = array())
    {
        $templateDir = $template ? pathinfo($template, PATHINFO_DIRNAME) : __DIR__.'/../../../../views';
        $loader = new \Twig_Loader_Filesystem($templateDir);
        $twig = new \Twig_Environment($loader);

        $mappedPackages = $this->getMappedPackageList($packages);

        $name = $rootPackage->getPrettyName();
        if ($name === '__root__') {
            $name = 'A';
            $output->writeln('Define a "name" property in your json config to name the repository');
        }

        if (!$rootPackage->getHomepage()) {
            $output->writeln('Define a "homepage" property in your json config to configure the repository URL');
        }

        $output->writeln('<info>Writing web view</info>');

        $content = $twig->render($template ? pathinfo($template, PATHINFO_BASENAME) : 'index.html.twig', array(
            'name'          => $name,
            'url'           => $rootPackage->getHomepage(),
            'description'   => $rootPackage->getDescription(),
            'packages'      => $mappedPackages,
            'dependencies'  => $dependencies,
        ));

        file_put_contents($directory.'/index.html', $content);
    }

    private function getMappedPackageList(array $packages)
    {
        $groupedPackages = $this->groupPackagesByName($packages);

        $mappedPackages = array();
        foreach ($groupedPackages as $name => $packages) {
            $mappedPackages[$name] = array(
                'highest' => $this->getHighestVersion($packages),
                'versions' => $this->getDescSortedVersions($packages),
            );
        }

        return $mappedPackages;
    }

    private function groupPackagesByName(array $packages)
    {
        $groupedPackages = array();
        foreach ($packages as $package) {
            $groupedPackages[$package->getName()][] = $package;
        }

        return $groupedPackages;
    }

    private function getHighestVersion(array $packages)
    {
        $highestVersion = null;
        foreach ($packages as $package) {
            if (null === $highestVersion || version_compare($package->getVersion(), $highestVersion->getVersion(), '>=')) {
                $highestVersion = $package;
            }
        }

        return $highestVersion;
    }

    private function getDescSortedVersions(array $packages)
    {
        usort($packages, function ($a, $b) {
            return version_compare($b->getVersion(), $a->getVersion());
        });

        return $packages;
    }
}<|MERGE_RESOLUTION|>--- conflicted
+++ resolved
@@ -137,12 +137,8 @@
         }
 
         if (isset($config['archive']['directory'])) {
-<<<<<<< HEAD
             $skipErrors = (bool)$input->getOption('skip-errors');
-            $this->dumpDownloads($config, $packages, $output, $outputDir, $skipErrors);
-=======
-            $this->dumpDownloads($config, $packages, $input, $output, $outputDir);
->>>>>>> 082afc29
+            $this->dumpDownloads($config, $packages, $input, $output, $outputDir, $skipErrors);
         }
 
         $filename = $outputDir.'/packages.json';
@@ -267,11 +263,7 @@
      *
      * @return void
      */
-<<<<<<< HEAD
-    private function dumpDownloads(array $config, array &$packages, OutputInterface $output, $outputDir, $skipErrors)
-=======
-    private function dumpDownloads(array $config, array &$packages, InputInterface  $input, OutputInterface $output, $outputDir)
->>>>>>> 082afc29
+    private function dumpDownloads(array $config, array &$packages, InputInterface  $input, OutputInterface $output, $outputDir, $skipErrors)
     {
         if (isset($config['archive']['absolute-directory'])) {
             $directory = $config['archive']['absolute-directory'];
