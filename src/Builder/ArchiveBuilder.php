--- conflicted
+++ resolved
@@ -39,18 +39,11 @@
         $helper = new ArchiveBuilderHelper($this->output, $this->config['archive']);
         $basedir = $helper->getDirectory($this->outputDir);
         $this->output->writeln(sprintf("<info>Creating local downloads in '%s'</info>", $basedir));
-<<<<<<< HEAD
-        $format = isset($this->config['archive']['format']) ? $this->config['archive']['format'] : 'zip';
-        $endpoint = isset($this->config['archive']['prefix-url']) ? $this->config['archive']['prefix-url'] : $this->config['homepage'];
-        $includeArchiveChecksum = isset($this->config['archive']['checksum']) ? (bool) $this->config['archive']['checksum'] : true;
-        $ignoreFilters = isset($this->config['archive']['ignore-filters']) ? (bool) $this->config['archive']['ignore-filters'] : false;
-        $overrideDistType = isset($this->config['archive']['override-dist-type']) ? (bool) $this->config['archive']['override-dist-type'] : false;
-=======
         $format = $this->config['archive']['format'] ?? 'zip';
         $endpoint = $this->config['archive']['prefix-url'] ?? $this->config['homepage'];
         $includeArchiveChecksum = (bool) ($this->config['archive']['checksum'] ?? true);
         $ignoreFilters = (bool) ($this->config['archive']['ignore-filters'] ?? false);
->>>>>>> 6a9dae75
+        $overrideDistType = (bool) ($this->config['archive']['override-dist-type']) ?? false);
         $composerConfig = $this->composer->getConfig();
         $factory = new Factory();
         /* @var \Composer\Downloader\DownloadManager $downloadManager */
